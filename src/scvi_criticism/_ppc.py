import json
import warnings
from dataclasses import dataclass
from typing import Any, Dict, List, Literal, Optional

import numpy as np
import pandas as pd
import scanpy as sc
from anndata import AnnData
from scipy.sparse import issparse
from scipy.stats import pearsonr, spearmanr
from scvi.model.base import BaseModelClass
from sklearn.metrics import average_precision_score, roc_auc_score
from sparse import GCXS, SparseArray
from xarray import DataArray, Dataset

from ._constants import (
    DATA_VAR_RAW,
    DEFAULT_DE_N_TOP_GENES_OVERLAP,
    DEFAULT_DE_P_VAL_THRESHOLD,
    METRIC_CALIBRATION,
    METRIC_CV_CELL,
    METRIC_CV_GENE,
    METRIC_DIFF_EXP,
    METRIC_ZERO_FRACTION,
    UNS_NAME_RGG_PPC,
    UNS_NAME_RGG_RAW,
)
from ._utils import _get_precision_recall_f1

Dims = Literal["cells", "features"]


def _make_dataset_dense(dataset: Dataset) -> Dataset:
    """Make a dataset dense, converting sparse arrays to dense arrays."""
    dataset = dataset.map(lambda x: x.data.todense() if isinstance(x.data, SparseArray) else x)
    return dataset


@dataclass
class MetricConfig:
    """
    Metric config for running posterior predictive checks.

    Attributes
    ----------
    method_name
        Name of the method to run. Must be a method of :class:`~scvi_criticism.PPC`.
    method_kwargs
        Keyword arguments to pass to the method
    """

    method_name: str
    method_kwargs: Dict[str, Any]


class PPC:
    """
    Posterior predictive checks for comparing single-cell generative models

    Parameters
    ----------
    adata
        AnnData object with raw counts.
    models_dict
        Dictionary of models to compare.
    count_layer_key
        Key in adata.layers to use as raw counts, if None, use adata.X.
    n_samples
        Number of posterior predictive samples to generate
    """

    def __init__(
        self,
        adata: AnnData,
        models_dict: Dict[str, BaseModelClass],
        count_layer_key: Optional[str] = None,
        n_samples: int = 10,
    ):
        self.adata = adata
        self.count_layer_key = count_layer_key
        raw_counts = adata.layers[count_layer_key] if count_layer_key is not None else adata.X
        # Compressed axis is rows, like csr
        if isinstance(raw_counts, np.ndarray):
            self.raw_counts = GCXS.from_numpy(raw_counts, compressed_axes=(0,))
        elif issparse(raw_counts):
            self.raw_counts = GCXS.from_scipy_sparse(raw_counts).change_compressed_axes((0,))
        else:
            raise ValueError("raw_counts must be a numpy array or scipy sparse matrix")
        self.samples_dataset = None
        self.n_samples = n_samples
        self.models = models_dict
        self.metrics = {}

        self._store_posterior_predictive_samples()

    def __repr__(self) -> str:
        return (
            f"--- Posterior Predictive Checks ---\n"
            f"n_samples = {self.n_samples}\n"
            f"raw_counts shape = {self.raw_counts.shape}\n"
            f"models: {list(self.models.keys())}\n"
            f"metrics: \n{self._metrics_repr()}"
        )

    def _metrics_repr(self) -> str:
        def custom_handle_unserializable(o):
            if isinstance(o, AnnData):
                return f"AnnData object with n_obs={o.n_obs}, n_vars={o.n_vars}"
            elif isinstance(o, pd.DataFrame):
                s = f"Pandas DataFrame with shape={o.shape}, "
                n_cols = 5
                if len(o.columns) > n_cols:
                    return s + f"first {n_cols} columns={o.columns[:n_cols].to_list()}"
                return s + f"columns={o.columns.to_list()}"
            elif isinstance(o, pd.Series):
                return f"Pandas Series with n_rows={len(o)}"
            return f"ERROR unserializable type: {type(o)}"

        return json.dumps(self.metrics, indent=4, default=custom_handle_unserializable)

    def _store_posterior_predictive_samples(
        self,
        batch_size: int = 32,
        indices: List[int] = None,
    ):
        """
        Store posterior predictive samples for each model.

        Parameters
        ----------
        models_dict
            Dictionary of models to store posterior predictive samples for.
        batch_size
            Batch size for generating posterior predictive samples.
        indices
            Indices to generate posterior predictive samples for.
        """
        self.batch_size = batch_size

        samples_dict = {}
        for m, model in self.models.items():
            pp_counts = model.posterior_predictive_sample(
                model.adata,
                n_samples=self.n_samples,
                batch_size=self.batch_size,
                indices=indices,
            )
<<<<<<< HEAD
=======
            # TODO: remove once GCXS is in scvi-tools
            pp_counts = GCXS.from_numpy(pp_counts, compressed_axes=(0,))
>>>>>>> 1583a454
            samples_dict[m] = DataArray(
                data=pp_counts,
                coords={
                    "cells": self.adata.obs_names,
                    "features": model.adata.var_names,
                    "samples": np.arange(self.n_samples),
                },
            )
        samples_dict[DATA_VAR_RAW] = DataArray(
            data=self.raw_counts, coords={"cells": self.adata.obs_names, "features": self.adata.var_names}
        )
        self.samples_dataset = Dataset(samples_dict)

    def coefficient_of_variation(self, dim: Dims = "cells") -> None:
        """
        Calculate the coefficient of variation (CV) for each model and the raw counts.

        The CV is computed over the cells or features dimension per sample. The mean CV is then
        computed over all samples.

        Parameters
        ----------
        dim
            Dimension to compute CV over.
        """
        identifier = METRIC_CV_CELL if dim == "features" else METRIC_CV_GENE
        mean = self.samples_dataset.mean(dim=dim, skipna=False)
<<<<<<< HEAD
        # we use a trick to compute the std to speed it up: std = E[X^2] - E[X]^2
        # a square followed by a sqrt is ok here because this is counts data (no negative values)
        self.samples_dataset = np.square(self.samples_dataset)
        std = np.sqrt(self.samples_dataset.mean(dim=dim, skipna=False) - np.square(mean))
        self.samples_dataset = np.sqrt(self.samples_dataset)
        # now compute the CV
=======
        self.samples_dataset = np.square(self.samples_dataset)
        std = np.sqrt(self.samples_dataset.mean(dim=dim, skipna=False) - np.square(mean))
        self.samples_dataset = np.sqrt(self.samples_dataset)
>>>>>>> 1583a454
        cv = std / mean
        # It's ok to make things dense here
        cv = _make_dataset_dense(cv)
        cv_mean = cv.mean(dim="samples", skipna=True)
        cv_mean[DATA_VAR_RAW].data = np.nan_to_num(cv_mean[DATA_VAR_RAW].data)
        self.metrics[identifier] = cv_mean.to_dataframe()

    def zero_fraction(self) -> None:
        """Fraction of zeros in raw counts for a specific gene"""
        pp_samples = self.samples_dataset
        mean = (pp_samples != 0).mean(dim="cells", skipna=False).mean(dim="samples", skipna=False)
        mean = _make_dataset_dense(mean)
        self.metrics[METRIC_ZERO_FRACTION] = mean.to_dataframe()

    def calibration_error(self, confidence_intervals: Optional[List[float]] = None) -> None:
        """Calibration error for each observed count.

        For a series of credible intervals of the samples, the fraction of observed counts that fall
        within the credible interval is computed. The calibration error is then the squared difference
        between the observed fraction and the true interval width.

        For this metric, lower is better.

        Parameters
        ----------
        confidence_intervals
            List of confidence intervals to compute calibration error for.
            E.g., [0.01, 0.02, 0.98, 0.99]

        Notes
        -----
        This does not work on sparse data and can cause large memory usage.
        """
        if confidence_intervals is None:
            ps = [2.5, 5, 7.5, 10, 12.5, 15, 17.5, 82.5, 85, 87.5, 90, 92.5, 95, 97.5]
            ps = [p / 100 for p in ps]
        else:
            if len(confidence_intervals) % 2 != 0:
                raise ValueError("Confidence intervals must be even")
            ps = confidence_intervals
        pp_samples = self.samples_dataset
        # TODO: Reimplement to work on sparse data
        pp_samples = _make_dataset_dense(pp_samples)
        # results in (quantiles, cells, features)
        quants = pp_samples.quantile(q=ps, dim="samples", skipna=False)
        credible_interval_indices = [(i, len(ps) - (i + 1)) for i in range(len(ps) // 2)]

        model_cal = {}
        for model in pp_samples.data_vars:
            if model == DATA_VAR_RAW:
                continue
            cal_error_features = 0
            for interval in credible_interval_indices:
                start = interval[0]
                end = interval[1]
                true_width = ps[end] - ps[start]
                greater_than = (quants[DATA_VAR_RAW] >= quants.model1.isel(quantile=start)).data
                less_than = (quants[DATA_VAR_RAW] <= quants.model1.isel(quantile=end)).data
                # Logical and
                ci = greater_than * less_than
                pci_features = ci.mean()
                cal_error_features += (pci_features - true_width) ** 2
            model_cal[model] = {
                "features": cal_error_features,
            }
        self.metrics[METRIC_CALIBRATION] = pd.DataFrame.from_dict(model_cal)

    def differential_expression(
        self,
        de_groupby: str,
        de_method: str = "t-test",
        n_samples: int = 1,
        cell_scale_factor: float = 1e4,
        p_val_thresh: float = DEFAULT_DE_P_VAL_THRESHOLD,
        n_top_genes_fallback: int = DEFAULT_DE_N_TOP_GENES_OVERLAP,
    ):
        """
        Compute differential expression (DE) metrics.

        If n_samples > 1, all metrics are averaged over a posterior predictive dataset.

        Parameters
        ----------
        de_groupby
            The column name in `adata_obs_raw` that contains the groupby information.
        de_method
            The DE method to use. See :meth:`~scanpy.tl.rank_genes_groups` for more details.
        n_samples
            The number of posterior predictive samples to use for the DE analysis.
        cell_scale_factor
            The cell scale factor to use for normalization before DE.
        p_val_thresh
            The p-value threshold to use for the DE analysis.
        n_top_genes_fallback
            The number of top genes to use for the DE analysis if the number of genes
            with a p-value < p_val_thresh is zero.
        """
        if n_samples > self.n_samples:
            raise ValueError(
                f"n_samples={n_samples} is greater than the number of samples already recorded " f"({self.n_samples})"
            )
        # run DE with the raw counts
        adata_de = AnnData(X=self.raw_counts.to_scipy_sparse().tocsr().copy(), obs=self.adata.obs, var=self.adata.var)
        sc.pp.normalize_total(adata_de, target_sum=cell_scale_factor)
        sc.pp.log1p(adata_de)
        with warnings.catch_warnings():
            warnings.simplefilter(action="ignore", category=pd.errors.PerformanceWarning)
            sc.tl.rank_genes_groups(adata_de, de_groupby, use_raw=False, method=de_method, key_added=UNS_NAME_RGG_RAW)

        # get posterior predictive samples from the model (aka approx counts)
        pp_samples = self.samples_dataset
        # create adata object to run DE on the approx counts
        # X here will be overwritten
        adata_approx = AnnData(X=adata_de.X, obs=adata_de.obs, var=adata_de.var)
        de_keys = {}
        models = [model for model in pp_samples.data_vars if model != DATA_VAR_RAW]
        for model in models:
            if model not in de_keys:
                de_keys[model] = []
            for k in range(n_samples):
                one_sample = pp_samples[model].isel(samples=k)
                # overwrite X with the posterior predictive sample
                # This allows us to save all the DE results in the same adata object
                one_sample_data = (
                    one_sample.data.to_scipy_sparse().tocsr()
                    if isinstance(one_sample.data, SparseArray)
                    else one_sample
                )
                adata_approx.X = one_sample_data.copy()
                sc.pp.normalize_total(adata_approx, target_sum=cell_scale_factor)
                sc.pp.log1p(adata_approx)

                # run DE with the imputed normalized data
                with warnings.catch_warnings():
                    warnings.simplefilter(action="ignore", category=pd.errors.PerformanceWarning)
                    key_added = f"{UNS_NAME_RGG_PPC}_{model}_sample_{k}"
                    de_keys[model].append(key_added)
                    sc.tl.rank_genes_groups(
                        adata_approx, de_groupby, use_raw=False, method=de_method, key_added=key_added
                    )

        groups = self.adata.obs[de_groupby].astype("category").cat.categories
        df = pd.DataFrame(
            index=np.arange(len(groups) * len(models)),
            columns=[
                "gene_overlap_f1",
                "lfc_mae",
                "lfc_pearson",
                "lfc_spearman",
                "roc_auc",
                "pr_auc",
                "group",
                "model",
            ],
        )
        i = 0
        for g in groups:
            raw_group_data = sc.get.rank_genes_groups_df(adata_de, group=g, key=UNS_NAME_RGG_RAW)
            raw_group_data.set_index("names", inplace=True)
            for model in de_keys.keys():
                gene_overlap_f1s = []
                lfc_maes = []
                lfc_pearsons = []
                lfc_spearmans = []
                roc_aucs = []
                pr_aucs = []
                # Now over potential samples
                for de_key in de_keys[model]:
                    sample_group_data = sc.get.rank_genes_groups_df(adata_approx, group=g, key=de_key)
                    sample_group_data.set_index("names", inplace=True)
                    # compute gene overlaps
                    all_genes = raw_group_data.index  # order doesn't matter here
                    top_genes_raw = raw_group_data[:n_top_genes_fallback].index
                    top_genes_sample = sample_group_data[:n_top_genes_fallback].index
                    true_genes = np.array([0 if g not in top_genes_raw else 1 for g in all_genes])
                    pred_genes = np.array([0 if g not in top_genes_sample else 1 for g in all_genes])
                    gene_overlap_f1s.append(_get_precision_recall_f1(true_genes, pred_genes)[2])
                    # compute lfc correlations
                    sample_group_data = sample_group_data.loc[raw_group_data.index]
                    rgd, sgd = raw_group_data["logfoldchanges"], sample_group_data["logfoldchanges"]
                    lfc_maes.append(np.mean(np.abs(rgd - sgd)))
                    lfc_pearsons.append(pearsonr(rgd, sgd)[0])
                    lfc_spearmans.append(spearmanr(rgd, sgd)[0])
                    # compute auPRC and auROC
                    raw_adj_p_vals = raw_group_data["pvals_adj"]
                    true = raw_adj_p_vals < p_val_thresh
                    pred = sample_group_data["scores"]
                    if true.sum() == 0:
                        # if there are no true DE genes, just use the top n genes
                        true = np.zeros_like(pred)
                        true[np.argsort(raw_adj_p_vals)[:n_top_genes_fallback]] = 1
                    roc_aucs.append(roc_auc_score(true, pred))
                    pr_aucs.append(average_precision_score(true, pred))
                # Mean here is over sampled datasets
                df.loc[i, "model"] = model
                df.loc[i, "group"] = g
                df.loc[i, "gene_overlap_f1"] = np.mean(gene_overlap_f1s)
                df.loc[i, "lfc_mae"] = np.mean(lfc_maes)
                df.loc[i, "lfc_pearson"] = np.mean(lfc_pearsons)
                df.loc[i, "lfc_spearman"] = np.mean(lfc_spearmans)
                df.loc[i, "roc_auc"] = np.mean(roc_aucs)
                df.loc[i, "pr_auc"] = np.mean(pr_aucs)
                i += 1

        self.metrics[METRIC_DIFF_EXP] = df

    def run(self, metrics_to_run: List[MetricConfig]):
        """Run the metrics."""
        # calculate metrics
        for metric_config in metrics_to_run:
            metric_specific_kwargs = metric_config.kwargs
            method_name = metric_config.method_name
            fn = getattr(self, method_name)
            fn(**metric_specific_kwargs)<|MERGE_RESOLUTION|>--- conflicted
+++ resolved
@@ -146,11 +146,6 @@
                 batch_size=self.batch_size,
                 indices=indices,
             )
-<<<<<<< HEAD
-=======
-            # TODO: remove once GCXS is in scvi-tools
-            pp_counts = GCXS.from_numpy(pp_counts, compressed_axes=(0,))
->>>>>>> 1583a454
             samples_dict[m] = DataArray(
                 data=pp_counts,
                 coords={
@@ -178,18 +173,12 @@
         """
         identifier = METRIC_CV_CELL if dim == "features" else METRIC_CV_GENE
         mean = self.samples_dataset.mean(dim=dim, skipna=False)
-<<<<<<< HEAD
         # we use a trick to compute the std to speed it up: std = E[X^2] - E[X]^2
         # a square followed by a sqrt is ok here because this is counts data (no negative values)
         self.samples_dataset = np.square(self.samples_dataset)
         std = np.sqrt(self.samples_dataset.mean(dim=dim, skipna=False) - np.square(mean))
         self.samples_dataset = np.sqrt(self.samples_dataset)
         # now compute the CV
-=======
-        self.samples_dataset = np.square(self.samples_dataset)
-        std = np.sqrt(self.samples_dataset.mean(dim=dim, skipna=False) - np.square(mean))
-        self.samples_dataset = np.sqrt(self.samples_dataset)
->>>>>>> 1583a454
         cv = std / mean
         # It's ok to make things dense here
         cv = _make_dataset_dense(cv)
